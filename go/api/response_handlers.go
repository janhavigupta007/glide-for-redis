--- conflicted
+++ resolved
@@ -7,11 +7,7 @@
 import "C"
 
 import (
-<<<<<<< HEAD
 	"fmt"
-=======
-	"errors"
->>>>>>> 4f7c72cb
 	"unsafe"
 )
 
@@ -24,9 +20,9 @@
 	return StringValue{Val: string(byteSlice), IsNil: false}
 }
 
-<<<<<<< HEAD
 func checkResponseType(response *C.struct_CommandResponse, expectedType C.ResponseType, isNilable bool) error {
 	expectedTypeInt := uint32(expectedType)
+	// TODO: Handle nil response
 	if response.response_type == expectedTypeInt {
 		return nil
 	}
@@ -114,73 +110,17 @@
 	}
 
 	return BoolValue{Val: bool(response.bool_value), IsNil: false}, nil
-=======
-func handleStringResponse(response *C.struct_CommandResponse) (string, error) {
-	if response == nil {
-		return "", errors.New("handleStringArrayResponse: command response is nil")
+}
+
+func handleStringToStringMapResponse(response *C.struct_CommandResponse) (map[StringValue]StringValue, error) {
+	defer C.free_command_response(response)
+
+	typeErr := checkResponseType(response, C.Map, false)
+	if typeErr != nil {
+		return nil, typeErr
 	}
 
-	defer C.free_command_response(response)
-	return convertCharArrayToString(response.string_value, response.string_value_len), nil
-}
-
-func handleStringOrNullResponse(response *C.struct_CommandResponse) (string, error) {
-	if response == nil {
-		return "", nil
-	}
-
-	return handleStringResponse(response)
-}
-
-// handleBooleanResponse converts a C struct_CommandResponse's bool_value to a Go bool.
-func handleBooleanResponse(response *C.struct_CommandResponse) (bool, error) {
-	if response == nil {
-		return false, errors.New("handleBooleanResponse: command response is nil")
-	}
-
-	defer C.free_command_response(response)
-	return bool(response.bool_value), nil
-}
-
-func handleStringArrayResponse(response *C.struct_CommandResponse) ([]string, error) {
-	if response == nil {
-		return nil, errors.New("handleStringArrayResponse: command response is nil")
-	}
-
-	defer C.free_command_response(response)
-	var slice []string
-	for _, v := range unsafe.Slice(response.array_value, response.array_value_len) {
-		slice = append(slice, convertCharArrayToString(v.string_value, v.string_value_len))
-	}
-
-	return slice, nil
-}
-
-func handleLongResponse(response *C.struct_CommandResponse) (int64, error) {
-	if response == nil {
-		return 0, errors.New("handleLongResponse: command response is nil")
-	}
-
-	defer C.free_command_response(response)
-	return int64(response.int_value), nil
-}
-
-func handleDoubleResponse(response *C.struct_CommandResponse) (float64, error) {
-	if response == nil {
-		return 0, errors.New("handleStringArrayResponse: command response is nil")
-	}
-
-	defer C.free_command_response(response)
-	return float64(response.float_value), nil
-}
-
-func handleStringToStringMapResponse(response *C.struct_CommandResponse) (map[string]string, error) {
-	if response == nil {
-		return nil, errors.New("handleStringMapResponse: command response is nil")
-	}
-
-	defer C.free_command_response(response)
-	m := make(map[string]string, response.array_value_len)
+	m := make(map[StringValue]StringValue, response.array_value_len)
 	for _, v := range unsafe.Slice(response.array_value, response.array_value_len) {
 		key := convertCharArrayToString(v.map_key.string_value, v.map_key.string_value_len)
 		value := convertCharArrayToString(v.map_value.string_value, v.map_value.string_value_len)
@@ -188,5 +128,4 @@
 	}
 
 	return m, nil
->>>>>>> 4f7c72cb
 }