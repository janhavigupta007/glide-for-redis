// Copyright Valkey GLIDE Project Contributors - SPDX Identifier: Apache-2.0

package api

// #cgo LDFLAGS: -L../target/release -lglide_rs
// #include "../lib.h"
//
// void successCallback(void *channelPtr, struct CommandResponse *message);
// void failureCallback(void *channelPtr, char *errMessage, RequestErrorType errType);
import "C"

import (
<<<<<<< HEAD
	"strconv"
=======
	"errors"
>>>>>>> e21b50b6
	"unsafe"

	"github.com/valkey-io/valkey-glide/go/glide/protobuf"
	"github.com/valkey-io/valkey-glide/go/glide/utils"
	"google.golang.org/protobuf/proto"
)

// BaseClient defines an interface for methods common to both [GlideClient] and [GlideClusterClient].
type BaseClient interface {
	StringCommands

	// Close terminates the client by closing all associated resources.
	Close()
}

const OK = "OK"

type payload struct {
	value *C.struct_CommandResponse
	error error
}

//export successCallback
func successCallback(channelPtr unsafe.Pointer, cResponse *C.struct_CommandResponse) {
	response := cResponse
	resultChannel := *(*chan payload)(channelPtr)
	resultChannel <- payload{value: response, error: nil}
}

//export failureCallback
func failureCallback(channelPtr unsafe.Pointer, cErrorMessage *C.char, cErrorType C.RequestErrorType) {
	resultChannel := *(*chan payload)(channelPtr)
	resultChannel <- payload{value: nil, error: goError(cErrorType, cErrorMessage)}
}

type clientConfiguration interface {
	toProtobuf() *protobuf.ConnectionRequest
}

type baseClient struct {
	coreClient unsafe.Pointer
}

// Creates a connection by invoking the `create_client` function from Rust library via FFI.
// Passes the pointers to callback functions which will be invoked when the command succeeds or fails.
// Once the connection is established, this function invokes `free_connection_response` exposed by rust library to free the
// connection_response to avoid any memory leaks.
func createClient(config clientConfiguration) (*baseClient, error) {
	request := config.toProtobuf()
	msg, err := proto.Marshal(request)
	if err != nil {
		return nil, err
	}

	byteCount := len(msg)
	requestBytes := C.CBytes(msg)
	cResponse := (*C.struct_ConnectionResponse)(
		C.create_client(
			(*C.uchar)(requestBytes),
			C.uintptr_t(byteCount),
			(C.SuccessCallback)(unsafe.Pointer(C.successCallback)),
			(C.FailureCallback)(unsafe.Pointer(C.failureCallback)),
		),
	)
	defer C.free_connection_response(cResponse)

	cErr := cResponse.connection_error_message
	if cErr != nil {
		message := C.GoString(cErr)
		return nil, &ConnectionError{message}
	}

	return &baseClient{cResponse.conn_ptr}, nil
}

// Close terminates the client by closing all associated resources.
func (client *baseClient) Close() {
	if client.coreClient == nil {
		return
	}

	C.close_client(client.coreClient)
	client.coreClient = nil
}

func (client *baseClient) executeCommand(requestType C.RequestType, args []string) (*C.struct_CommandResponse, error) {
	if client.coreClient == nil {
		return nil, &ClosingError{"ExecuteCommand failed. The client is closed."}
	}

	cArgs, argLengths := toCStrings(args)

	resultChannel := make(chan payload)
	resultChannelPtr := uintptr(unsafe.Pointer(&resultChannel))

	C.command(
		client.coreClient,
		C.uintptr_t(resultChannelPtr),
		uint32(requestType),
		C.size_t(len(args)),
		&cArgs[0],
		&argLengths[0],
	)
	payload := <-resultChannel
	if payload.error != nil {
		return nil, payload.error
	}
	return payload.value, nil
}

// Zero copying conversion from go's []string into C pointers
func toCStrings(args []string) ([]C.uintptr_t, []C.ulong) {
	cStrings := make([]C.uintptr_t, len(args))
	stringLengths := make([]C.ulong, len(args))
	for i, str := range args {
		bytes := utils.StringToBytes(str)
		ptr := uintptr(unsafe.Pointer(&bytes[0]))
		cStrings[i] = C.uintptr_t(ptr)
		stringLengths[i] = C.size_t(len(str))
	}
	return cStrings, stringLengths
}

func (client *baseClient) Set(key string, value string) (string, error) {
	result, err := client.executeCommand(C.Set, []string{key, value})
	if err != nil {
		return "", err
	}
	return handleStringResponse(result), nil
}

func (client *baseClient) SetWithOptions(key string, value string, options *SetOptions) (string, error) {
	result, err := client.executeCommand(C.Set, append([]string{key, value}, options.toArgs()...))
	if err != nil {
		return "", err
	}
	return handleStringOrNullResponse(result), nil
}

func (client *baseClient) Get(key string) (string, error) {
	result, err := client.executeCommand(C.Get, []string{key})
	if err != nil {
		return "", err
	}
	return handleStringOrNullResponse(result), nil
}

func (client *baseClient) MSet(keyValueMap map[string]string) (string, error) {
	flat := []string{}
	for key, value := range keyValueMap {
		flat = append(flat, key, value)
	}
	result, err := client.executeCommand(C.MSet, flat)
	if err != nil {
		return "", err
	}
	return handleStringResponse(result), nil
}

func (client *baseClient) MSetNX(keyValueMap map[string]string) (bool, error) {
	flat := []string{}
	for key, value := range keyValueMap {
		flat = append(flat, key, value)
	}
	result, err := client.executeCommand(C.MSetNX, flat)
	if err != nil {
		return false, err
	}
	return handleBooleanResponse(result), nil
}

func (client *baseClient) MGet(keys []string) ([]string, error) {
	result, err := client.executeCommand(C.MGet, keys)
	if err != nil {
		return nil, err
	}
	return handleStringArrayResponse(result), nil
}

func (client *baseClient) Incr(key string) (int64, error) {
	result, err := client.executeCommand(C.Incr, []string{key})
	if err != nil {
		return 0, err
	}
	return handleLongResponse(result), nil
}

func (client *baseClient) IncrBy(key string, amount int64) (int64, error) {
	result, err := client.executeCommand(C.IncrBy, []string{key, utils.IntToString(amount)})
	if err != nil {
		return 0, err
	}
	return handleLongResponse(result), nil
}

func (client *baseClient) IncrByFloat(key string, amount float64) (float64, error) {
	result, err := client.executeCommand(
		C.IncrByFloat,
		[]string{key, utils.FloatToString(amount)},
	)
	if err != nil {
		return 0, err
	}
	return handleDoubleResponse(result), nil
}

func (client *baseClient) Decr(key string) (int64, error) {
	result, err := client.executeCommand(C.Decr, []string{key})
	if err != nil {
		return 0, err
	}
	return handleLongResponse(result), nil
}

func (client *baseClient) DecrBy(key string, amount int64) (int64, error) {
	result, err := client.executeCommand(C.DecrBy, []string{key, utils.IntToString(amount)})
	if err != nil {
		return 0, err
	}
	return handleLongResponse(result), nil
}

<<<<<<< HEAD
func (client *baseClient) Strlen(key string) (int64, error) {
	result, err := client.executeCommand(C.Strlen, []string{key})
	if err != nil {
		return 0, err
	}
	return handleLongResponse(result), nil
}

func (client *baseClient) SetRange(key string, offset int, value string) (int64, error) {
	result, err := client.executeCommand(C.SetRange, []string{key, strconv.Itoa(offset), value})
	if err != nil {
		return 0, err
	}
	return handleLongResponse(result), nil
}

func (client *baseClient) GetRange(key string, start int, end int) (string, error) {
	result, err := client.executeCommand(C.GetRange, []string{key, strconv.Itoa(start), strconv.Itoa(end)})
	if err != nil {
		return "", err
	}
	return handleStringResponse(result), nil
}

func (client *baseClient) Append(key string, value string) (int64, error) {
	result, err := client.executeCommand(C.Append, []string{key, value})
	if err != nil {
		return 0, err
	}
	return handleLongResponse(result), nil
}

func (client *baseClient) LCS(key1 string, key2 string) (string, error) {
	result, err := client.executeCommand(C.LCS, []string{key1, key2})
	if err != nil {
		return "", err
	}
	return handleStringResponse(result), nil
=======
func (client *baseClient) GetDel(key string) (string, error) {
	if key == "" {
		return "", errors.New("key is required")
	}

	result, err := client.executeCommand(C.GetDel, []string{key})
	if err != nil {
		return "", err
	}

	return handleStringOrNullResponseWithFree(result), nil
>>>>>>> e21b50b6
}<|MERGE_RESOLUTION|>--- conflicted
+++ resolved
@@ -10,11 +10,8 @@
 import "C"
 
 import (
-<<<<<<< HEAD
+	"errors"
 	"strconv"
-=======
-	"errors"
->>>>>>> e21b50b6
 	"unsafe"
 
 	"github.com/valkey-io/valkey-glide/go/glide/protobuf"
@@ -237,7 +234,6 @@
 	return handleLongResponse(result), nil
 }
 
-<<<<<<< HEAD
 func (client *baseClient) Strlen(key string) (int64, error) {
 	result, err := client.executeCommand(C.Strlen, []string{key})
 	if err != nil {
@@ -276,7 +272,8 @@
 		return "", err
 	}
 	return handleStringResponse(result), nil
-=======
+}
+
 func (client *baseClient) GetDel(key string) (string, error) {
 	if key == "" {
 		return "", errors.New("key is required")
@@ -287,6 +284,5 @@
 		return "", err
 	}
 
-	return handleStringOrNullResponseWithFree(result), nil
->>>>>>> e21b50b6
+	return handleStringOrNullResponse(result), nil
 }