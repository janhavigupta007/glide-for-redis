// Copyright Valkey GLIDE Project Contributors - SPDX Identifier: Apache-2.0

package api

// #cgo LDFLAGS: -L../target/release -lglide_rs
// #include "../lib.h"
//
// void successCallback(void *channelPtr, struct CommandResponse *message);
// void failureCallback(void *channelPtr, char *errMessage, RequestErrorType errType);
import "C"

import (
	"errors"
	"strconv"
	"unsafe"

	"github.com/valkey-io/valkey-glide/go/glide/protobuf"
	"github.com/valkey-io/valkey-glide/go/glide/utils"
	"google.golang.org/protobuf/proto"
)

// BaseClient defines an interface for methods common to both [GlideClient] and [GlideClusterClient].
type BaseClient interface {
	StringCommands
	HashCommands

	// Close terminates the client by closing all associated resources.
	Close()
}

const OK = "OK"

type payload struct {
	value *C.struct_CommandResponse
	error error
}

//export successCallback
func successCallback(channelPtr unsafe.Pointer, cResponse *C.struct_CommandResponse) {
	response := cResponse
	resultChannel := *(*chan payload)(channelPtr)
	resultChannel <- payload{value: response, error: nil}
}

//export failureCallback
func failureCallback(channelPtr unsafe.Pointer, cErrorMessage *C.char, cErrorType C.RequestErrorType) {
	resultChannel := *(*chan payload)(channelPtr)
	resultChannel <- payload{value: nil, error: goError(cErrorType, cErrorMessage)}
}

type clientConfiguration interface {
	toProtobuf() *protobuf.ConnectionRequest
}

type baseClient struct {
	coreClient unsafe.Pointer
}

// Creates a connection by invoking the `create_client` function from Rust library via FFI.
// Passes the pointers to callback functions which will be invoked when the command succeeds or fails.
// Once the connection is established, this function invokes `free_connection_response` exposed by rust library to free the
// connection_response to avoid any memory leaks.
func createClient(config clientConfiguration) (*baseClient, error) {
	request := config.toProtobuf()
	msg, err := proto.Marshal(request)
	if err != nil {
		return nil, err
	}

	byteCount := len(msg)
	requestBytes := C.CBytes(msg)
	cResponse := (*C.struct_ConnectionResponse)(
		C.create_client(
			(*C.uchar)(requestBytes),
			C.uintptr_t(byteCount),
			(C.SuccessCallback)(unsafe.Pointer(C.successCallback)),
			(C.FailureCallback)(unsafe.Pointer(C.failureCallback)),
		),
	)
	defer C.free_connection_response(cResponse)

	cErr := cResponse.connection_error_message
	if cErr != nil {
		message := C.GoString(cErr)
		return nil, &ConnectionError{message}
	}

	return &baseClient{cResponse.conn_ptr}, nil
}

// Close terminates the client by closing all associated resources.
func (client *baseClient) Close() {
	if client.coreClient == nil {
		return
	}

	C.close_client(client.coreClient)
	client.coreClient = nil
}

func (client *baseClient) executeCommand(requestType C.RequestType, args []string) (*C.struct_CommandResponse, error) {
	if client.coreClient == nil {
		return nil, &ClosingError{"ExecuteCommand failed. The client is closed."}
	}

	var cArgsPtr *C.uintptr_t = nil
	var argLengthsPtr *C.ulong = nil
	if len(args) > 0 {
		cArgs, argLengths := toCStrings(args)
		cArgsPtr = &cArgs[0]
		argLengthsPtr = &argLengths[0]
	}

	resultChannel := make(chan payload)
	resultChannelPtr := uintptr(unsafe.Pointer(&resultChannel))

	C.command(
		client.coreClient,
		C.uintptr_t(resultChannelPtr),
		uint32(requestType),
		C.size_t(len(args)),
		cArgsPtr,
		argLengthsPtr,
	)
	payload := <-resultChannel
	if payload.error != nil {
		return nil, payload.error
	}
	return payload.value, nil
}

// Zero copying conversion from go's []string into C pointers
func toCStrings(args []string) ([]C.uintptr_t, []C.ulong) {
	cStrings := make([]C.uintptr_t, len(args))
	stringLengths := make([]C.ulong, len(args))
	for i, str := range args {
		bytes := utils.StringToBytes(str)
		ptr := uintptr(unsafe.Pointer(&bytes[0]))
		cStrings[i] = C.uintptr_t(ptr)
		stringLengths[i] = C.size_t(len(str))
	}
	return cStrings, stringLengths
}

func (client *baseClient) Set(key string, value string) (Result[string], error) {
	result, err := client.executeCommand(C.Set, []string{key, value})
	if err != nil {
		return CreateNilStringResult(), err
	}

	return handleStringResponse(result)
}

<<<<<<< HEAD
func (client *baseClient) SetWithOptions(key string, value string, options *SetOptions) (string, error) {
	optionArgs, err := options.toArgs()
	if err != nil {
		return "", err
	}

	result, err := client.executeCommand(C.Set, append([]string{key, value}, optionArgs...))
=======
func (client *baseClient) SetWithOptions(key string, value string, options *SetOptions) (Result[string], error) {
	result, err := client.executeCommand(C.Set, append([]string{key, value}, options.toArgs()...))
>>>>>>> 2c7ec4de
	if err != nil {
		return CreateNilStringResult(), err
	}

	return handleStringOrNullResponse(result)
}

func (client *baseClient) Get(key string) (Result[string], error) {
	result, err := client.executeCommand(C.Get, []string{key})
	if err != nil {
		return CreateNilStringResult(), err
	}

	return handleStringOrNullResponse(result)
}

<<<<<<< HEAD
func (client *baseClient) GetEx(key string) (string, error) {
	result, err := client.executeCommand(C.GetEx, []string{key})
	if err != nil {
		return "", err
	}
	return handleStringOrNullResponse(result), nil
}

func (client *baseClient) GetExWithOptions(key string, options *GetExOptions) (string, error) {
	optionArgs, err := options.toArgs()
	if err != nil {
		return "", err
	}

	result, err := client.executeCommand(C.GetEx, append([]string{key}, optionArgs...))
	if err != nil {
		return "", err
	}
	return handleStringOrNullResponse(result), nil
}

func (client *baseClient) MSet(keyValueMap map[string]string) (string, error) {
=======
func (client *baseClient) MSet(keyValueMap map[string]string) (Result[string], error) {
>>>>>>> 2c7ec4de
	result, err := client.executeCommand(C.MSet, utils.MapToString(keyValueMap))
	if err != nil {
		return CreateNilStringResult(), err
	}

	return handleStringResponse(result)
}

func (client *baseClient) MSetNX(keyValueMap map[string]string) (Result[bool], error) {
	result, err := client.executeCommand(C.MSetNX, utils.MapToString(keyValueMap))
	if err != nil {
		return CreateNilBoolResult(), err
	}

	return handleBooleanResponse(result)
}

func (client *baseClient) MGet(keys []string) ([]Result[string], error) {
	result, err := client.executeCommand(C.MGet, keys)
	if err != nil {
		return nil, err
	}

	return handleStringArrayResponse(result)
}

func (client *baseClient) Incr(key string) (Result[int64], error) {
	result, err := client.executeCommand(C.Incr, []string{key})
	if err != nil {
		return CreateNilInt64Result(), err
	}

	return handleLongResponse(result)
}

func (client *baseClient) IncrBy(key string, amount int64) (Result[int64], error) {
	result, err := client.executeCommand(C.IncrBy, []string{key, utils.IntToString(amount)})
	if err != nil {
		return CreateNilInt64Result(), err
	}

	return handleLongResponse(result)
}

func (client *baseClient) IncrByFloat(key string, amount float64) (Result[float64], error) {
	result, err := client.executeCommand(
		C.IncrByFloat,
		[]string{key, utils.FloatToString(amount)},
	)
	if err != nil {
		return CreateNilFloat64Result(), err
	}

	return handleDoubleResponse(result)
}

func (client *baseClient) Decr(key string) (Result[int64], error) {
	result, err := client.executeCommand(C.Decr, []string{key})
	if err != nil {
		return CreateNilInt64Result(), err
	}

	return handleLongResponse(result)
}

func (client *baseClient) DecrBy(key string, amount int64) (Result[int64], error) {
	result, err := client.executeCommand(C.DecrBy, []string{key, utils.IntToString(amount)})
	if err != nil {
		return CreateNilInt64Result(), err
	}

	return handleLongResponse(result)
}

func (client *baseClient) Strlen(key string) (Result[int64], error) {
	result, err := client.executeCommand(C.Strlen, []string{key})
	if err != nil {
		return CreateNilInt64Result(), err
	}

	return handleLongResponse(result)
}

func (client *baseClient) SetRange(key string, offset int, value string) (Result[int64], error) {
	result, err := client.executeCommand(C.SetRange, []string{key, strconv.Itoa(offset), value})
	if err != nil {
		return CreateNilInt64Result(), err
	}

	return handleLongResponse(result)
}

func (client *baseClient) GetRange(key string, start int, end int) (Result[string], error) {
	result, err := client.executeCommand(C.GetRange, []string{key, strconv.Itoa(start), strconv.Itoa(end)})
	if err != nil {
		return CreateNilStringResult(), err
	}

	return handleStringResponse(result)
}

func (client *baseClient) Append(key string, value string) (Result[int64], error) {
	result, err := client.executeCommand(C.Append, []string{key, value})
	if err != nil {
		return CreateNilInt64Result(), err
	}

	return handleLongResponse(result)
}

func (client *baseClient) LCS(key1 string, key2 string) (Result[string], error) {
	result, err := client.executeCommand(C.LCS, []string{key1, key2})
	if err != nil {
		return CreateNilStringResult(), err
	}

	return handleStringResponse(result)
}

func (client *baseClient) GetDel(key string) (Result[string], error) {
	if key == "" {
		return CreateNilStringResult(), errors.New("key is required")
	}

	result, err := client.executeCommand(C.GetDel, []string{key})
	if err != nil {
		return CreateNilStringResult(), err
	}

	return handleStringOrNullResponse(result)
}

func (client *baseClient) HGet(key string, field string) (Result[string], error) {
	result, err := client.executeCommand(C.HGet, []string{key, field})
	if err != nil {
		return CreateNilStringResult(), err
	}

	return handleStringOrNullResponse(result)
}

func (client *baseClient) HGetAll(key string) (map[Result[string]]Result[string], error) {
	result, err := client.executeCommand(C.HGetAll, []string{key})
	if err != nil {
		return nil, err
	}

	return handleStringToStringMapResponse(result)
}

func (client *baseClient) HMGet(key string, fields []string) ([]Result[string], error) {
	result, err := client.executeCommand(C.HMGet, append([]string{key}, fields...))
	if err != nil {
		return nil, err
	}

	return handleStringArrayResponse(result)
}

func (client *baseClient) HSet(key string, values map[string]string) (Result[int64], error) {
	result, err := client.executeCommand(C.HSet, utils.ConvertMapToKeyValueStringArray(key, values))
	if err != nil {
		return CreateNilInt64Result(), err
	}

	return handleLongResponse(result)
}

func (client *baseClient) HSetNX(key string, field string, value string) (Result[bool], error) {
	result, err := client.executeCommand(C.HSetNX, []string{key, field, value})
	if err != nil {
		return CreateNilBoolResult(), err
	}

	return handleBooleanResponse(result)
}

func (client *baseClient) HDel(key string, fields []string) (Result[int64], error) {
	result, err := client.executeCommand(C.HDel, append([]string{key}, fields...))
	if err != nil {
		return CreateNilInt64Result(), err
	}

	return handleLongResponse(result)
}

func (client *baseClient) HLen(key string) (Result[int64], error) {
	result, err := client.executeCommand(C.HLen, []string{key})
	if err != nil {
		return CreateNilInt64Result(), err
	}

	return handleLongResponse(result)
}

func (client *baseClient) HVals(key string) ([]Result[string], error) {
	result, err := client.executeCommand(C.HVals, []string{key})
	if err != nil {
		return nil, err
	}

	return handleStringArrayResponse(result)
}

func (client *baseClient) HExists(key string, field string) (Result[bool], error) {
	result, err := client.executeCommand(C.HExists, []string{key, field})
	if err != nil {
		return CreateNilBoolResult(), err
	}

	return handleBooleanResponse(result)
}

func (client *baseClient) HKeys(key string) ([]Result[string], error) {
	result, err := client.executeCommand(C.HKeys, []string{key})
	if err != nil {
		return nil, err
	}

	return handleStringArrayResponse(result)
}

func (client *baseClient) HStrLen(key string, field string) (Result[int64], error) {
	result, err := client.executeCommand(C.HStrlen, []string{key, field})
	if err != nil {
		return CreateNilInt64Result(), err
	}

	return handleLongResponse(result)
}<|MERGE_RESOLUTION|>--- conflicted
+++ resolved
@@ -151,18 +151,13 @@
 	return handleStringResponse(result)
 }
 
-<<<<<<< HEAD
-func (client *baseClient) SetWithOptions(key string, value string, options *SetOptions) (string, error) {
+func (client *baseClient) SetWithOptions(key string, value string, options *SetOptions) (Result[string], error) {
 	optionArgs, err := options.toArgs()
 	if err != nil {
-		return "", err
+		return CreateNilStringResult(), err
 	}
 
 	result, err := client.executeCommand(C.Set, append([]string{key, value}, optionArgs...))
-=======
-func (client *baseClient) SetWithOptions(key string, value string, options *SetOptions) (Result[string], error) {
-	result, err := client.executeCommand(C.Set, append([]string{key, value}, options.toArgs()...))
->>>>>>> 2c7ec4de
 	if err != nil {
 		return CreateNilStringResult(), err
 	}
@@ -179,32 +174,30 @@
 	return handleStringOrNullResponse(result)
 }
 
-<<<<<<< HEAD
-func (client *baseClient) GetEx(key string) (string, error) {
+func (client *baseClient) GetEx(key string) (Result[string], error) {
 	result, err := client.executeCommand(C.GetEx, []string{key})
 	if err != nil {
-		return "", err
-	}
-	return handleStringOrNullResponse(result), nil
-}
-
-func (client *baseClient) GetExWithOptions(key string, options *GetExOptions) (string, error) {
+		return CreateNilStringResult(), err
+	}
+
+	return handleStringOrNullResponse(result)
+}
+
+func (client *baseClient) GetExWithOptions(key string, options *GetExOptions) (Result[string], error) {
 	optionArgs, err := options.toArgs()
 	if err != nil {
-		return "", err
+		return CreateNilStringResult(), err
 	}
 
 	result, err := client.executeCommand(C.GetEx, append([]string{key}, optionArgs...))
 	if err != nil {
-		return "", err
-	}
-	return handleStringOrNullResponse(result), nil
-}
-
-func (client *baseClient) MSet(keyValueMap map[string]string) (string, error) {
-=======
+		return CreateNilStringResult(), err
+	}
+
+	return handleStringOrNullResponse(result)
+}
+
 func (client *baseClient) MSet(keyValueMap map[string]string) (Result[string], error) {
->>>>>>> 2c7ec4de
 	result, err := client.executeCommand(C.MSet, utils.MapToString(keyValueMap))
 	if err != nil {
 		return CreateNilStringResult(), err
