--- conflicted
+++ resolved
@@ -84,7 +84,8 @@
 	// [valkey.io]: https://valkey.io/commands/get/
 	Get(key string) (Result[string], error)
 
-	// Get string value associated with the given key, or an empty string is returned ("") if no such value exists.
+	// Get string value associated with the given key, or an empty string is returned [api.CreateNilStringResult()] if no such
+	// value exists.
 	//
 	// See [valkey.io] for details.
 	//
@@ -92,17 +93,19 @@
 	//  key - The key to be retrieved from the database.
 	//
 	// Return value:
-	//  If key exists, returns the value of key as a String. Otherwise, return ("").
+	//  If key exists, returns the value of key as a Result[string]. Otherwise, return [api.CreateNilStringResult()].
 	//
 	// For example:
 	//  1. key: value
 	//	   result, err := client.GetEx("key")
-	//     result: "value"
+	//     result.Value(): "value"
+	//     result.IsNil(): false
 	//  2. result, err := client.GetEx("nonExistentKey")
-	//     result: ""
+	//     result.Value(): ""
+	//     result.IsNil(): true
 	//
 	// [valkey.io]: https://valkey.io/commands/getex/
-	GetEx(key string) (string, error)
+	GetEx(key string) (Result[string], error)
 
 	// Get string value associated with the given key and optionally sets the expiration of the key.
 	//
@@ -113,7 +116,7 @@
 	//  options - The [api.GetExOptions].
 	//
 	// Return value:
-	//  If key exists, returns the value of key as a String. Otherwise, return ("").
+	//  If key exists, returns the value of key as a Result[string]. Otherwise, return [api.CreateNilStringResult()].
 	//
 	// For example:
 	//  key: initialValue
@@ -123,10 +126,11 @@
 	//          Count: uint64(5),
 	//      },
 	//  })
-	//  result: "OK"
+	//  result.Value(): "initialValue"
+	//  result.IsNil(): false
 	//
 	// [valkey.io]: https://valkey.io/commands/getex/
-	GetExWithOptions(key string, options *GetExOptions) (string, error)
+	GetExWithOptions(key string, options *GetExOptions) (Result[string], error)
 
 	// Sets multiple keys to multiple values in a single operation.
 	//
@@ -426,12 +430,7 @@
 	//  result.IsNil(): false
 	//
 	// [valkey.io]: https://valkey.io/commands/lcs/
-<<<<<<< HEAD
-	LCS(key1 string, key2 string) (string, error)
-
-=======
 	LCS(key1 string, key2 string) (Result[string], error)
->>>>>>> 2c7ec4de
 	// GetDel gets the value associated with the given key and deletes the key.
 	//
 	// Parameters:
