--- conflicted
+++ resolved
@@ -370,10 +370,7 @@
 	//	result, err := client.GetDel("key")
 	//
 	//[valkey.io]: https://valkey.io/commands/getdel/
-<<<<<<< HEAD
 	GetDel(key string) (StringValue, error)
-=======
-	GetDel(key string) (string, error)
 }
 
 // HashCommands supports commands and transactions for the "Hash Commands" group for standalone and cluster
@@ -599,5 +596,4 @@
 	//
 	// [valkey.io]: https://valkey.io/commands/hstrlen/
 	HStrLen(key string, field string) (int64, error)
->>>>>>> 4f7c72cb
 }